/*
 * This file is part of Cleanflight.
 *
 * Cleanflight is free software: you can redistribute it and/or modify
 * it under the terms of the GNU General Public License as published by
 * the Free Software Foundation, either version 3 of the License, or
 * (at your option) any later version.
 *
 * Cleanflight is distributed in the hope that it will be useful,
 * but WITHOUT ANY WARRANTY; without even the implied warranty of
 * MERCHANTABILITY or FITNESS FOR A PARTICULAR PURPOSE.  See the
 * GNU General Public License for more details.
 *
 * You should have received a copy of the GNU General Public License
 * along with Cleanflight.  If not, see <http://www.gnu.org/licenses/>.
 */

#pragma once

#define TARGET_BOARD_IDENTIFIER "OBF4"

#define CONFIG_START_FLASH_ADDRESS (0x08080000) //0x08080000 to 0x080A0000 (FLASH_Sector_8)

#define USBD_PRODUCT_STRING "OmnibusF4"
#ifdef OPBL
#define USBD_SERIALNUMBER_STRING "0x8020000"
#endif

#define LED0                    PB5
//#define LED1                    PB4

#define BEEPER                  PB4
#define BEEPER_INVERTED

#define INVERTER                PC0 // PC0 used as inverter select GPIO
#define INVERTER_USART          USART1

#define MPU6000_CS_PIN          PA4
#define MPU6000_SPI_INSTANCE    SPI1

#define ACC
#define USE_ACC_SPI_MPU6000
#define GYRO_MPU6000_ALIGN      CW180_DEG

#define GYRO
#define USE_GYRO_SPI_MPU6000
#define ACC_MPU6000_ALIGN       CW180_DEG

// MPU6000 interrupts
#define USE_EXTI
#define MPU_INT_EXTI            PC4
#define USE_MPU_DATA_READY_SIGNAL

#define MAG
#define USE_MAG_HMC5883
#define MAG_HMC5883_ALIGN       CW90_DEG

//#define USE_MAG_NAZA
//#define MAG_NAZA_ALIGN CW180_DEG_FLIP

#define BARO
#define USE_BARO_MS5611

#define OSD
#define USE_MAX7456
#define MAX7456_SPI_INSTANCE    SPI3
#define MAX7456_SPI_CS_PIN      PA15

//#define MAX7456_DMA_CHANNEL_TX              DMA1_Stream5
//#define MAX7456_DMA_CHANNEL_RX              DMA1_Stream0
//#define MAX7456_DMA_IRQ_HANDLER_ID          DMA1_ST0_HANDLER

#define CMS
<<<<<<< HEAD
#define CANVAS
=======
#define USE_MSP_DISPLAYPORT
>>>>>>> 071b14f9

//#define PITOT
//#define USE_PITOT_MS4525
//#define MS4525_BUS I2C_DEVICE_EXT

#define M25P16_CS_PIN           SPI3_NSS_PIN
#define M25P16_SPI_INSTANCE     SPI3

#define USE_FLASHFS
#define USE_FLASH_M25P16

#define USE_VCP
#define VBUS_SENSING_PIN PC5

#define USE_UART1
#define UART1_RX_PIN            PA10
#define UART1_TX_PIN            PA9
#define UART1_AHB1_PERIPHERALS  RCC_AHB1Periph_DMA2

#define USE_UART3
#define UART3_RX_PIN            PB11
#define UART3_TX_PIN            PB10

#define USE_UART6
#define UART6_RX_PIN            PC7
#define UART6_TX_PIN            PC6

#define USE_ESCSERIAL
#define ESCSERIAL_TIMER_TX_HARDWARE 0 // PWM 1

#define SERIAL_PORT_COUNT       4 //VCP, USART1, USART3, USART6

#define USE_SPI

#define USE_SPI_DEVICE_1

#define USE_SPI_DEVICE_3
#define SPI3_NSS_PIN            PB3
#define SPI3_SCK_PIN            PC10
#define SPI3_MISO_PIN           PC11
#define SPI3_MOSI_PIN           PC12

#define USE_I2C
#define I2C_DEVICE (I2CDEV_1)

#define USE_ADC
#define CURRENT_METER_ADC_PIN   PC1
#define VBAT_ADC_PIN            PC2
//#define RSSI_ADC_PIN            PA0

#define USE_DSHOT

#define LED_STRIP

#define SENSORS_SET (SENSOR_ACC)

#define DEFAULT_RX_FEATURE      FEATURE_RX_PPM
#define DEFAULT_FEATURES        (FEATURE_BLACKBOX | FEATURE_RX_SERIAL)

#define AVOID_UART1_FOR_PWM_PPM

#define USE_SERIAL_4WAY_BLHELI_INTERFACE

#define TARGET_IO_PORTA 0xffff
#define TARGET_IO_PORTB 0xffff
#define TARGET_IO_PORTC 0xffff
#define TARGET_IO_PORTD 0xffff

#define USABLE_TIMER_CHANNEL_COUNT 12
#define USED_TIMERS  ( TIM_N(1) | TIM_N(2) | TIM_N(3) | TIM_N(5) | TIM_N(12) | TIM_N(8) | TIM_N(9))<|MERGE_RESOLUTION|>--- conflicted
+++ resolved
@@ -71,11 +71,7 @@
 //#define MAX7456_DMA_IRQ_HANDLER_ID          DMA1_ST0_HANDLER
 
 #define CMS
-<<<<<<< HEAD
-#define CANVAS
-=======
 #define USE_MSP_DISPLAYPORT
->>>>>>> 071b14f9
 
 //#define PITOT
 //#define USE_PITOT_MS4525
