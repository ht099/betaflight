/*
 * This file is part of Cleanflight.
 *
 * Cleanflight is free software: you can redistribute it and/or modify
 * it under the terms of the GNU General Public License as published by
 * the Free Software Foundation, either version 3 of the License, or
 * (at your option) any later version.
 *
 * Cleanflight is distributed in the hope that it will be useful,
 * but WITHOUT ANY WARRANTY; without even the implied warranty of
 * MERCHANTABILITY or FITNESS FOR A PARTICULAR PURPOSE.  See the
 * GNU General Public License for more details.
 *
 * You should have received a copy of the GNU General Public License
 * along with Cleanflight.  If not, see <http://www.gnu.org/licenses/>.
 */

#include <stdbool.h>
#include <stdlib.h>
#include <stdint.h>
#include <string.h>
#include <stdarg.h>

#include <platform.h>

#include <build_config.h>

#ifdef LED_STRIP

#include <common/color.h>
#include <common/maths.h>
#include <common/typeconversion.h>
#include <common/printf.h>
#include <common/axis.h>
#include <common/utils.h>

#include "config/parameter_group.h"
#include "config/parameter_group_ids.h"

#include "drivers/light_ws2811strip.h"
#include "drivers/system.h"
#include "drivers/serial.h"

#include "flight/pid.h"
#include "flight/failsafe.h"

#include "io/rc_controls.h"
#include "io/gps.h"
#include "rx/rx.h"

#include "sensors/battery.h"

#include "io/ledstrip.h"

#include "config/runtime_config.h"
#include "config/config.h"
#include "config/feature.h"

PG_REGISTER_ARR_WITH_RESET_FN(ledConfig_t, MAX_LED_STRIP_LENGTH, ledConfigs, PG_LED_STRIP_CONFIG, 0);
PG_REGISTER_ARR_WITH_RESET_FN(hsvColor_t, CONFIGURABLE_COLOR_COUNT, colors, PG_COLOR_CONFIG, 0);
PG_REGISTER_ARR_WITH_RESET_FN(modeColorIndexes_t, MODE_COUNT, modeColors, PG_MODE_COLOR_CONFIG, 0);
PG_REGISTER_ARR_WITH_RESET_FN(specialColorIndexes_t, 1, specialColors, PG_SPECIAL_COLOR_CONFIG, 0);

static bool ledStripInitialised = false;
static bool ledStripEnabled = true;

static void ledStripDisable(void);

//#define USE_LED_ANIMATION
//#define USE_LED_RING_DEFAULT_CONFIG

// timers
#ifdef USE_LED_ANIMATION
static uint32_t nextAnimationUpdateAt = 0;
#endif

static uint32_t nextIndicatorFlashAt = 0;
static uint32_t nextBlinkFlashAt = 0;
static uint32_t nextWarningFlashAt = 0;
static uint32_t nextGpsFlashAt = 0;
static uint32_t nextRotationUpdateAt = 0;

#define LED_STRIP_20HZ ((1000 * 1000) / 20)
#define LED_STRIP_10HZ ((1000 * 1000) / 10)
#define LED_STRIP_5HZ ((1000 * 1000) / 5)

#if MAX_LED_STRIP_LENGTH > WS2811_LED_STRIP_LENGTH
#error "Led strip length must match driver"
#endif

//                          H    S    V
#define LED_BLACK        {  0,   0,   0}
#define LED_WHITE        {  0, 255, 255}
#define LED_RED          {  0,   0, 255}
#define LED_ORANGE       { 30,   0, 255}
#define LED_YELLOW       { 60,   0, 255}
#define LED_LIME_GREEN   { 90,   0, 255}
#define LED_GREEN        {120,   0, 255}
#define LED_MINT_GREEN   {150,   0, 255}
#define LED_CYAN         {180,   0, 255}
#define LED_LIGHT_BLUE   {210,   0, 255}
#define LED_BLUE         {240,   0, 255}
#define LED_DARK_VIOLET  {270,   0, 255}
#define LED_MAGENTA      {300,   0, 255}
#define LED_DEEP_PINK    {330,   0, 255}

const hsvColor_t hsv_black       = LED_BLACK;
const hsvColor_t hsv_white       = LED_WHITE;
const hsvColor_t hsv_red         = LED_RED;
const hsvColor_t hsv_orange      = LED_ORANGE;
const hsvColor_t hsv_yellow      = LED_YELLOW;
const hsvColor_t hsv_limeGreen   = LED_LIME_GREEN;
const hsvColor_t hsv_green       = LED_GREEN;
const hsvColor_t hsv_mintGreen   = LED_MINT_GREEN;
const hsvColor_t hsv_cyan        = LED_CYAN;
const hsvColor_t hsv_lightBlue   = LED_LIGHT_BLUE;
const hsvColor_t hsv_blue        = LED_BLUE;
const hsvColor_t hsv_darkViolet  = LED_DARK_VIOLET;
const hsvColor_t hsv_magenta     = LED_MAGENTA;
const hsvColor_t hsv_deepPink    = LED_DEEP_PINK;

#define LED_DIRECTION_COUNT 6

const hsvColor_t * const defaultColors[] = {
        &hsv_black,
        &hsv_white,
        &hsv_red,
        &hsv_orange,
        &hsv_yellow,
        &hsv_limeGreen,
        &hsv_green,
        &hsv_mintGreen,
        &hsv_cyan,
        &hsv_lightBlue,
        &hsv_blue,
        &hsv_darkViolet,
        &hsv_magenta,
        &hsv_deepPink
};

typedef enum {
    COLOR_BLACK = 0,
    COLOR_WHITE,
    COLOR_RED,
    COLOR_ORANGE,
    COLOR_YELLOW,
    COLOR_LIME_GREEN,
    COLOR_GREEN,
    COLOR_MINT_GREEN,
    COLOR_CYAN,
    COLOR_LIGHT_BLUE,
    COLOR_BLUE,
    COLOR_DARK_VIOLET,
    COLOR_MAGENTA,
    COLOR_DEEP_PINK,
} colorIds;

typedef enum {
    DIRECTION_NORTH = 0,
    DIRECTION_EAST,
    DIRECTION_SOUTH,
    DIRECTION_WEST,
    DIRECTION_UP,
    DIRECTION_DOWN
} directionId_e;

uint8_t ledGridWidth;
uint8_t ledGridHeight;
uint8_t ledCount;
uint8_t ledsInRingCount;

#ifdef USE_LED_RING_DEFAULT_CONFIG
const ledConfig_t defaultLedStripConfig[] = {
    { CALCULATE_LED_XY( 2,  2), 3, LED_FUNCTION_THRUST_RING},
    { CALCULATE_LED_XY( 2,  1), 3, LED_FUNCTION_THRUST_RING},
    { CALCULATE_LED_XY( 2,  0), 3, LED_FUNCTION_THRUST_RING},
    { CALCULATE_LED_XY( 1,  0), 3, LED_FUNCTION_THRUST_RING},
    { CALCULATE_LED_XY( 0,  0), 3, LED_FUNCTION_THRUST_RING},
    { CALCULATE_LED_XY( 0,  1), 3, LED_FUNCTION_THRUST_RING},
    { CALCULATE_LED_XY( 0,  2), 3, LED_FUNCTION_THRUST_RING},
    { CALCULATE_LED_XY( 1,  2), 3, LED_FUNCTION_THRUST_RING},
    { CALCULATE_LED_XY( 1,  1), 3, LED_FUNCTION_THRUST_RING},
    { CALCULATE_LED_XY( 1,  1), 3, LED_FUNCTION_THRUST_RING},
    { CALCULATE_LED_XY( 1,  1), 3, LED_FUNCTION_THRUST_RING},
    { CALCULATE_LED_XY( 1,  1), 3, LED_FUNCTION_THRUST_RING},
};
#else
const ledConfig_t defaultLedStripConfig[] = {
    { CALCULATE_LED_XY(15, 15), 0, LED_DIRECTION_SOUTH | LED_DIRECTION_EAST | LED_FUNCTION_INDICATOR | LED_FUNCTION_ARM_STATE },

    { CALCULATE_LED_XY(15,  8), 0, LED_DIRECTION_EAST | LED_FUNCTION_FLIGHT_MODE | LED_FUNCTION_WARNING },
    { CALCULATE_LED_XY(15,  7), 0, LED_DIRECTION_EAST | LED_FUNCTION_FLIGHT_MODE | LED_FUNCTION_WARNING },

    { CALCULATE_LED_XY(15,  0), 0, LED_DIRECTION_NORTH | LED_DIRECTION_EAST | LED_FUNCTION_INDICATOR | LED_FUNCTION_ARM_STATE },

    { CALCULATE_LED_XY( 8,  0), 0, LED_DIRECTION_NORTH | LED_FUNCTION_FLIGHT_MODE },
    { CALCULATE_LED_XY( 7,  0), 0, LED_DIRECTION_NORTH | LED_FUNCTION_FLIGHT_MODE },

    { CALCULATE_LED_XY( 0,  0), 0, LED_DIRECTION_NORTH | LED_DIRECTION_WEST | LED_FUNCTION_INDICATOR | LED_FUNCTION_ARM_STATE },

    { CALCULATE_LED_XY( 0,  7), 0, LED_DIRECTION_WEST | LED_FUNCTION_FLIGHT_MODE | LED_FUNCTION_WARNING },
    { CALCULATE_LED_XY( 0,  8), 0, LED_DIRECTION_WEST | LED_FUNCTION_FLIGHT_MODE | LED_FUNCTION_WARNING },

    { CALCULATE_LED_XY( 0, 15), 0, LED_DIRECTION_SOUTH | LED_DIRECTION_WEST | LED_FUNCTION_INDICATOR | LED_FUNCTION_ARM_STATE },

    { CALCULATE_LED_XY( 7, 15), 0, LED_DIRECTION_SOUTH | LED_FUNCTION_FLIGHT_MODE | LED_FUNCTION_WARNING },
    { CALCULATE_LED_XY( 8, 15), 0, LED_DIRECTION_SOUTH | LED_FUNCTION_FLIGHT_MODE | LED_FUNCTION_WARNING },

    { CALCULATE_LED_XY( 7,  7), 0, LED_DIRECTION_UP | LED_FUNCTION_FLIGHT_MODE | LED_FUNCTION_WARNING },
    { CALCULATE_LED_XY( 8,  7), 0, LED_DIRECTION_UP | LED_FUNCTION_FLIGHT_MODE | LED_FUNCTION_WARNING },
    { CALCULATE_LED_XY( 7,  8), 0, LED_DIRECTION_DOWN | LED_FUNCTION_FLIGHT_MODE | LED_FUNCTION_WARNING },
    { CALCULATE_LED_XY( 8,  8), 0, LED_DIRECTION_DOWN | LED_FUNCTION_FLIGHT_MODE | LED_FUNCTION_WARNING },

    { CALCULATE_LED_XY( 8,  9), 3, LED_FUNCTION_THRUST_RING},
    { CALCULATE_LED_XY( 9, 10), 3, LED_FUNCTION_THRUST_RING},
    { CALCULATE_LED_XY(10, 11), 3, LED_FUNCTION_THRUST_RING},
    { CALCULATE_LED_XY(10, 12), 3, LED_FUNCTION_THRUST_RING},
    { CALCULATE_LED_XY( 9, 13), 3, LED_FUNCTION_THRUST_RING},
    { CALCULATE_LED_XY( 8, 14), 3, LED_FUNCTION_THRUST_RING},
    { CALCULATE_LED_XY( 7, 14), 3, LED_FUNCTION_THRUST_RING},
    { CALCULATE_LED_XY( 6, 13), 3, LED_FUNCTION_THRUST_RING},
    { CALCULATE_LED_XY( 5, 12), 3, LED_FUNCTION_THRUST_RING},
    { CALCULATE_LED_XY( 5, 11), 3, LED_FUNCTION_THRUST_RING},
    { CALCULATE_LED_XY( 6, 10), 3, LED_FUNCTION_THRUST_RING},
    { CALCULATE_LED_XY( 7,  9), 3, LED_FUNCTION_THRUST_RING},

};
#endif

const modeColorIndexes_t defaultModeColors[] = {
    { COLOR_WHITE,      COLOR_DARK_VIOLET, COLOR_RED,       COLOR_DEEP_PINK, COLOR_BLUE, COLOR_ORANGE },
    { COLOR_LIME_GREEN, COLOR_DARK_VIOLET, COLOR_ORANGE,    COLOR_DEEP_PINK, COLOR_BLUE, COLOR_ORANGE },
    { COLOR_BLUE,       COLOR_DARK_VIOLET, COLOR_YELLOW,    COLOR_DEEP_PINK, COLOR_BLUE, COLOR_ORANGE },
    { COLOR_CYAN,       COLOR_DARK_VIOLET, COLOR_YELLOW,    COLOR_DEEP_PINK, COLOR_BLUE, COLOR_ORANGE },
    { COLOR_MINT_GREEN, COLOR_DARK_VIOLET, COLOR_ORANGE,    COLOR_DEEP_PINK, COLOR_BLUE, COLOR_ORANGE },
    { COLOR_LIGHT_BLUE, COLOR_DARK_VIOLET, COLOR_RED,       COLOR_DEEP_PINK, COLOR_BLUE, COLOR_ORANGE },
};

const specialColorIndexes_t defaultSpecialColors[] = {
    { COLOR_GREEN, COLOR_BLUE, COLOR_WHITE, COLOR_BLACK }
};


void pgResetFn_ledConfigs(ledConfig_t *instance)
{
    memcpy(instance, &defaultLedStripConfig, sizeof(defaultLedStripConfig));
}

/*
 * 6 coords @nn,nn
 * 4 direction @##
 * 6 modes @####
 * = 16 bytes per led
 * 16 * 32 leds = 512 bytes storage needed worst case.
 * = not efficient to store led configs as strings in flash.
 * = becomes a problem to send all the data via cli due to serial/cli buffers
 */

typedef enum {
    X_COORDINATE,
    Y_COORDINATE,
    DIRECTIONS,
    FUNCTIONS,
    RING_COLORS
} parseState_e;

#define PARSE_STATE_COUNT 5

static const char chunkSeparators[PARSE_STATE_COUNT] = {',', ':', ':',':', '\0' };

static const char directionCodes[] = { 'N', 'E', 'S', 'W', 'U', 'D' };
#define DIRECTION_COUNT (sizeof(directionCodes) / sizeof(directionCodes[0]))
static const uint8_t directionMappings[DIRECTION_COUNT] = {
    LED_DIRECTION_NORTH,
    LED_DIRECTION_EAST,
    LED_DIRECTION_SOUTH,
    LED_DIRECTION_WEST,
    LED_DIRECTION_UP,
    LED_DIRECTION_DOWN
};

static const char functionCodes[] = { 'I', 'W', 'F', 'A', 'T', 'R', 'C', 'G', 'S', 'B' };
#define FUNCTION_COUNT (sizeof(functionCodes) / sizeof(functionCodes[0]))
static const uint16_t functionMappings[FUNCTION_COUNT] = {
    LED_FUNCTION_INDICATOR,
    LED_FUNCTION_WARNING,
    LED_FUNCTION_FLIGHT_MODE,
    LED_FUNCTION_ARM_STATE,
    LED_FUNCTION_THROTTLE,
	LED_FUNCTION_THRUST_RING,
	LED_FUNCTION_COLOR,
	LED_FUNCTION_GPS,
	LED_FUNCTION_RSSI,
	LED_FUNCTION_BLINK
};

// grid offsets
uint8_t highestYValueForNorth;
uint8_t lowestYValueForSouth;
uint8_t highestXValueForWest;
uint8_t lowestXValueForEast;

void determineLedStripDimensions(void)
{
    ledGridWidth = 0;
    ledGridHeight = 0;

    uint8_t ledIndex;
    const ledConfig_t *ledConfig;

    for (ledIndex = 0; ledIndex < ledCount; ledIndex++) {
        ledConfig = ledConfigs(ledIndex);

        if (GET_LED_X(ledConfig) >= ledGridWidth) {
            ledGridWidth = GET_LED_X(ledConfig) + 1;
        }
        if (GET_LED_Y(ledConfig) >= ledGridHeight) {
            ledGridHeight = GET_LED_Y(ledConfig) + 1;
        }
    }
}

void determineOrientationLimits(void)
{
    bool isOddHeight = (ledGridHeight & 1);
    bool isOddWidth = (ledGridWidth & 1);
    uint8_t heightModifier = isOddHeight ? 1 : 0;
    uint8_t widthModifier = isOddWidth ? 1 : 0;

    highestYValueForNorth = (ledGridHeight / 2) - 1;
    lowestYValueForSouth = (ledGridHeight / 2) + heightModifier;
    highestXValueForWest = (ledGridWidth / 2) - 1;
    lowestXValueForEast = (ledGridWidth / 2) + widthModifier;
}

void updateLedCount(void)
{
    const ledConfig_t *ledConfig;
    uint8_t ledIndex;
    ledCount = 0;
    ledsInRingCount = 0;

    for (ledIndex = 0; ledIndex < MAX_LED_STRIP_LENGTH; ledIndex++) {

        ledConfig = ledConfigs(ledIndex);

        if (ledConfig->flags == 0 && ledConfig->xy == 0) {
            break;
        }

        ledCount++;

        if ((ledConfig->flags & LED_FUNCTION_THRUST_RING)) {
            ledsInRingCount++;
        }
    }
}

void reevalulateLedConfig(void)
{
    updateLedCount();
    determineLedStripDimensions();
    determineOrientationLimits();
}

#define CHUNK_BUFFER_SIZE 10

#define NEXT_PARSE_STATE(parseState) ((parseState + 1) % PARSE_STATE_COUNT)


bool parseLedStripConfig(uint8_t ledIndex, const char *config)
{
    char chunk[CHUNK_BUFFER_SIZE];
    uint8_t chunkIndex;
    uint8_t val;

    uint8_t parseState = X_COORDINATE;
    bool ok = true;

    if (ledIndex >= MAX_LED_STRIP_LENGTH) {
        return !ok;
    }

    ledConfig_t *ledConfig = ledConfigs(ledIndex);
    memset(ledConfig, 0, sizeof(ledConfig_t));

    while (ok) {

        char chunkSeparator = chunkSeparators[parseState];

        memset(&chunk, 0, sizeof(chunk));
        chunkIndex = 0;

        while (*config && chunkIndex < CHUNK_BUFFER_SIZE && *config != chunkSeparator) {
            chunk[chunkIndex++] = *config++;
        }

        if (*config++ != chunkSeparator) {
            ok = false;
            break;
        }

        switch((parseState_e)parseState) {
            case X_COORDINATE:
                val = atoi(chunk);
                ledConfig->xy |= CALCULATE_LED_X(val);
                break;

            case Y_COORDINATE:
                val = atoi(chunk);
                ledConfig->xy |= CALCULATE_LED_Y(val);
                break;

            case DIRECTIONS:
                for (chunkIndex = 0; chunk[chunkIndex] && chunkIndex < CHUNK_BUFFER_SIZE; chunkIndex++) {
                    for (uint8_t mappingIndex = 0; mappingIndex < DIRECTION_COUNT; mappingIndex++) {
                        if (directionCodes[mappingIndex] == chunk[chunkIndex]) {
                            ledConfig->flags |= directionMappings[mappingIndex];
                            break;
                        }
                    }
                }
                break;

            case FUNCTIONS:
                for (chunkIndex = 0; chunk[chunkIndex] && chunkIndex < CHUNK_BUFFER_SIZE; chunkIndex++) {
                    for (uint8_t mappingIndex = 0; mappingIndex < FUNCTION_COUNT; mappingIndex++) {
                        if (functionCodes[mappingIndex] == chunk[chunkIndex]) {
                            ledConfig->flags |= functionMappings[mappingIndex];
                            break;
                        }
                    }
                }
                break;

            case RING_COLORS:
                if (atoi(chunk) < CONFIGURABLE_COLOR_COUNT) {
                    ledConfig->color = atoi(chunk);
                } else {
                    ledConfig->color = 0;
                }
                break;
            default :
                break;
        }

        parseState++;
        if (parseState >= PARSE_STATE_COUNT) {
            break;
        }
    }

    if (!ok) {
        memset(ledConfig, 0, sizeof(ledConfig_t));
    }

    reevalulateLedConfig();

    return ok;
}

void generateLedConfig(uint8_t ledIndex, char *ledConfigBuffer, size_t bufferSize)
{
    char functions[FUNCTION_COUNT];
    char directions[DIRECTION_COUNT];
    uint8_t index;
    uint8_t mappingIndex;

    ledConfig_t *ledConfig = ledConfigs(ledIndex);

    memset(ledConfigBuffer, 0, bufferSize);
    memset(&functions, 0, sizeof(functions));
    memset(&directions, 0, sizeof(directions));

    for (mappingIndex = 0, index = 0; mappingIndex < FUNCTION_COUNT; mappingIndex++) {
        if (ledConfig->flags & functionMappings[mappingIndex]) {
            functions[index++] = functionCodes[mappingIndex];
        }
    }

    for (mappingIndex = 0, index = 0; mappingIndex < DIRECTION_COUNT; mappingIndex++) {
        if (ledConfig->flags & directionMappings[mappingIndex]) {
            directions[index++] = directionCodes[mappingIndex];
        }
    }

    sprintf(ledConfigBuffer, "%u,%u:%s:%s:%u", GET_LED_X(ledConfig), GET_LED_Y(ledConfig), directions, functions, ledConfig->color);
}

void applyDirectionalModeColor(const uint8_t ledIndex, const ledConfig_t *ledConfig, const modeColorIndexes_t *modeColors)
{
    // apply up/down colors regardless of quadrant.
    if ((ledConfig->flags & LED_DIRECTION_UP)) {
        setLedHsv(ledIndex, colors(modeColors->up));
    }

    if ((ledConfig->flags & LED_DIRECTION_DOWN)) {
        setLedHsv(ledIndex, colors(modeColors->down));
    }

    // override with n/e/s/w colors to each n/s e/w half - bail at first match.
    if ((ledConfig->flags & LED_DIRECTION_WEST) && GET_LED_X(ledConfig) <= highestXValueForWest) {
        setLedHsv(ledIndex, colors(modeColors->west));
    }

    if ((ledConfig->flags & LED_DIRECTION_EAST) && GET_LED_X(ledConfig) >= lowestXValueForEast) {
        setLedHsv(ledIndex, colors(modeColors->east));
    }

    if ((ledConfig->flags & LED_DIRECTION_NORTH) && GET_LED_Y(ledConfig) <= highestYValueForNorth) {
        setLedHsv(ledIndex, colors(modeColors->north));
    }

    if ((ledConfig->flags & LED_DIRECTION_SOUTH) && GET_LED_Y(ledConfig) >= lowestYValueForSouth) {
        setLedHsv(ledIndex, colors(modeColors->south));
    }

}

typedef enum {
    QUADRANT_NORTH_EAST = 1,
    QUADRANT_SOUTH_EAST,
    QUADRANT_SOUTH_WEST,
    QUADRANT_NORTH_WEST
} quadrant_e;

void applyQuadrantColor(const uint8_t ledIndex, const ledConfig_t *ledConfig, const quadrant_e quadrant, const hsvColor_t *color)
{
    switch (quadrant) {
        case QUADRANT_NORTH_EAST:
            if (GET_LED_Y(ledConfig) <= highestYValueForNorth && GET_LED_X(ledConfig) >= lowestXValueForEast) {
                setLedHsv(ledIndex, color);
            }
            return;

        case QUADRANT_SOUTH_EAST:
            if (GET_LED_Y(ledConfig) >= lowestYValueForSouth && GET_LED_X(ledConfig) >= lowestXValueForEast) {
                setLedHsv(ledIndex, color);
            }
            return;

        case QUADRANT_SOUTH_WEST:
            if (GET_LED_Y(ledConfig) >= lowestYValueForSouth && GET_LED_X(ledConfig) <= highestXValueForWest) {
                setLedHsv(ledIndex, color);
            }
            return;

        case QUADRANT_NORTH_WEST:
            if (GET_LED_Y(ledConfig) <= highestYValueForNorth && GET_LED_X(ledConfig) <= highestXValueForWest) {
                setLedHsv(ledIndex, color);
            }
            return;
    }
}

void applyLedModeLayer(void)
{
    const ledConfig_t *ledConfig;

    uint8_t ledIndex;
    for (ledIndex = 0; ledIndex < ledCount; ledIndex++) {

        ledConfig = ledConfigs(ledIndex);

        if (!(ledConfig->flags & LED_FUNCTION_THRUST_RING)) {
            if (ledConfig->flags & LED_FUNCTION_COLOR) {
                setLedHsv(ledIndex, colors(ledConfig->color));
            } else {
                setLedHsv(ledIndex, colors(specialColors(0)->background));
            }
        }

        if (!(ledConfig->flags & LED_FUNCTION_FLIGHT_MODE)) {
            if (ledConfig->flags & LED_FUNCTION_ARM_STATE) {
                if (!ARMING_FLAG(ARMED)) {
                    setLedHsv(ledIndex, colors(specialColors(0)->disarmed));
                } else {
                    setLedHsv(ledIndex, colors(specialColors(0)->armed));
                }
            }
            continue;
        }

        applyDirectionalModeColor(ledIndex, ledConfig, modeColors(MODE_ORIENTATION));

        if (FLIGHT_MODE(HEADFREE_MODE)) {
            applyDirectionalModeColor(ledIndex, ledConfig, modeColors(MODE_HEADFREE));
#ifdef MAG
        } else if (FLIGHT_MODE(MAG_MODE)) {
            applyDirectionalModeColor(ledIndex, ledConfig, modeColors(MODE_MAG));
#endif
#ifdef BARO
        } else if (FLIGHT_MODE(BARO_MODE)) {
            applyDirectionalModeColor(ledIndex, ledConfig, modeColors(MODE_BARO));
#endif
        } else if (FLIGHT_MODE(HORIZON_MODE)) {
            applyDirectionalModeColor(ledIndex, ledConfig, modeColors(MODE_HORIZON));
        } else if (FLIGHT_MODE(ANGLE_MODE)) {
            applyDirectionalModeColor(ledIndex, ledConfig, modeColors(MODE_ANGLE));
        }
    }
}

typedef enum {
    WARNING_FLAG_NONE = 0,
    WARNING_FLAG_LOW_BATTERY = (1 << 0),
    WARNING_FLAG_FAILSAFE = (1 << 1),
    WARNING_FLAG_ARMING_DISABLED = (1 << 2)
} warningFlags_e;

static uint8_t warningFlags = WARNING_FLAG_NONE;

void applyLedWarningLayer(uint8_t updateNow)
{
    const ledConfig_t *ledConfig;
    uint8_t ledIndex;
    static uint8_t warningFlashCounter = 0;

    if (updateNow && warningFlashCounter == 0) {
        warningFlags = WARNING_FLAG_NONE;
        if (feature(FEATURE_VBAT) && getBatteryState() != BATTERY_OK) {
            warningFlags |= WARNING_FLAG_LOW_BATTERY;
        }
        if (feature(FEATURE_FAILSAFE) && failsafeIsActive()) {
            warningFlags |= WARNING_FLAG_FAILSAFE;
        }
        if (!ARMING_FLAG(ARMED) && !ARMING_FLAG(OK_TO_ARM)) {
            warningFlags |= WARNING_FLAG_ARMING_DISABLED;
        }
    }

    if (warningFlags || warningFlashCounter > 0) {
        const hsvColor_t *warningColor = &hsv_black;

        if ((warningFlashCounter & 1) == 0) {
            if (warningFlashCounter < 4 && (warningFlags & WARNING_FLAG_ARMING_DISABLED)) {
                warningColor = &hsv_green;
            }
            if (warningFlashCounter >= 4 && warningFlashCounter < 12 && (warningFlags & WARNING_FLAG_LOW_BATTERY)) {
                warningColor = &hsv_red;
            }
            if (warningFlashCounter >= 12 && warningFlashCounter < 16 && (warningFlags & WARNING_FLAG_FAILSAFE)) {
                warningColor = &hsv_yellow;
            }
        }  else {
            if (warningFlashCounter >= 12 && warningFlashCounter < 16 && (warningFlags & WARNING_FLAG_FAILSAFE)) {
                warningColor = &hsv_blue;
            }
        }

        for (ledIndex = 0; ledIndex < ledCount; ledIndex++) {

            ledConfig = ledConfigs(ledIndex);

            if (!(ledConfig->flags & LED_FUNCTION_WARNING)) {
                continue;
            }
            setLedHsv(ledIndex, warningColor);
        }
    }

    if (updateNow && (warningFlags || warningFlashCounter)) {
        warningFlashCounter++;
        if (warningFlashCounter == 20) {
            warningFlashCounter = 0;
        }
    }
}

void applyLedGpsLayer(uint8_t updateNow)
{
    const ledConfig_t *ledConfig;
    static uint8_t gpsFlashCounter = 0;
    static uint8_t gpsPauseCounter = 0;
    const uint8_t blinkPauseLength = 4;

    const hsvColor_t *gpsColor = &hsv_black;

    if (GPS_numSat == 0) {
        gpsColor = &hsv_red;
    } else {
        if ((gpsFlashCounter & 1) == 0 && gpsPauseCounter == 0) {
            gpsColor = STATE(GPS_FIX) ? &hsv_green : &hsv_orange;
        }
    }

    for (uint8_t i = 0; i < ledCount; ++i) {

        ledConfig = ledConfigs(i);

        if (ledConfig->flags & LED_FUNCTION_GPS) {
            setLedHsv(i, gpsColor);
        }
    }

    if (updateNow) {
        gpsFlashCounter++;
        if (gpsFlashCounter >= GPS_numSat * 2 || gpsPauseCounter > 0) {
            gpsPauseCounter++;
            if (gpsPauseCounter > blinkPauseLength) {
                gpsFlashCounter = 0;
                gpsPauseCounter = 0;
            }
        }
    }
}

#define INDICATOR_DEADBAND 25

void applyLedIndicatorLayer(uint8_t indicatorFlashState)
{
    const ledConfig_t *ledConfig;
    static const hsvColor_t *flashColor;

    if (!rxIsReceivingSignal()) {
        return;
    }

    if (indicatorFlashState == 0) {
        flashColor = &hsv_orange;
    } else {
        flashColor = &hsv_black;
    }


    uint8_t ledIndex;
    for (ledIndex = 0; ledIndex < ledCount; ledIndex++) {

        ledConfig = ledConfigs(ledIndex);

        if (!(ledConfig->flags & LED_FUNCTION_INDICATOR)) {
            continue;
        }

        if (rcCommand[ROLL] > INDICATOR_DEADBAND) {
            applyQuadrantColor(ledIndex, ledConfig, QUADRANT_NORTH_EAST, flashColor);
            applyQuadrantColor(ledIndex, ledConfig, QUADRANT_SOUTH_EAST, flashColor);
        }

        if (rcCommand[ROLL] < -INDICATOR_DEADBAND) {
            applyQuadrantColor(ledIndex, ledConfig, QUADRANT_NORTH_WEST, flashColor);
            applyQuadrantColor(ledIndex, ledConfig, QUADRANT_SOUTH_WEST, flashColor);
        }

        if (rcCommand[PITCH] > INDICATOR_DEADBAND) {
            applyQuadrantColor(ledIndex, ledConfig, QUADRANT_NORTH_EAST, flashColor);
            applyQuadrantColor(ledIndex, ledConfig, QUADRANT_NORTH_WEST, flashColor);
        }

        if (rcCommand[PITCH] < -INDICATOR_DEADBAND) {
            applyQuadrantColor(ledIndex, ledConfig, QUADRANT_SOUTH_EAST, flashColor);
            applyQuadrantColor(ledIndex, ledConfig, QUADRANT_SOUTH_WEST, flashColor);
        }
    }
}

void applyLedHue(uint16_t flag, int16_t value, int16_t minRange, int16_t maxRange)
{
    const ledConfig_t *ledConfig;
    hsvColor_t color;

    for (uint8_t i = 0; i < ledCount; ++i) {
        ledConfig = ledConfigs(i);
        if (ledConfig->flags & flag) {
            getLedHsv(i, &color);

            int scaled = scaleRange(value, minRange, maxRange, -60, +60);
            scaled += HSV_HUE_MAX;
            color.h = (color.h + scaled) % HSV_HUE_MAX;
            setLedHsv(i, &color);
        }
    }
}

#define ROTATION_SEQUENCE_LED_COUNT 6 // 2 on, 4 off
#define ROTATION_SEQUENCE_LED_WIDTH 2

#define RING_PATTERN_NOT_CALCULATED 255

void applyLedThrustRingLayer(void)
{
    const ledConfig_t *ledConfig;
    hsvColor_t ringColor;
    uint8_t ledIndex;

    // initialised to special value instead of using more memory for a flag.
    static uint8_t rotationSeqLedCount = RING_PATTERN_NOT_CALCULATED;
    static uint8_t rotationPhase = ROTATION_SEQUENCE_LED_COUNT;
    bool nextLedOn = false;

    uint8_t ledRingIndex = 0;
    for (ledIndex = 0; ledIndex < ledCount; ledIndex++) {

        ledConfig = ledConfigs(ledIndex);

        if ((ledConfig->flags & LED_FUNCTION_THRUST_RING) == 0) {
            continue;
        }

        bool applyColor = false;
        if (ARMING_FLAG(ARMED)) {
            if ((ledRingIndex + rotationPhase) % rotationSeqLedCount < ROTATION_SEQUENCE_LED_WIDTH) {
                applyColor = true;
            }
        } else {
            if (nextLedOn == false) {
                applyColor = true;
            }
            nextLedOn = !nextLedOn;
        }

        if (applyColor) {
            ringColor = *colors(ledConfig->color);
        } else {
            ringColor = hsv_black;
        }

        setLedHsv(ledIndex, &ringColor);

        ledRingIndex++;
    }

    uint8_t ledRingLedCount = ledRingIndex;
    if (rotationSeqLedCount == RING_PATTERN_NOT_CALCULATED) {
        // update ring pattern according to total number of ring leds found

        rotationSeqLedCount = ledRingLedCount;

        // try to split in segments/rings of exactly ROTATION_SEQUENCE_LED_COUNT leds
        if ((ledRingLedCount % ROTATION_SEQUENCE_LED_COUNT) == 0) {
            rotationSeqLedCount = ROTATION_SEQUENCE_LED_COUNT;
        } else {
            // else split up in equal segments/rings of at most ROTATION_SEQUENCE_LED_COUNT leds
            while ((rotationSeqLedCount > ROTATION_SEQUENCE_LED_COUNT) && ((rotationSeqLedCount % 2) == 0)) {
                rotationSeqLedCount >>= 1;
            }
        }

        // trigger start over
        rotationPhase = 1;
    }

    rotationPhase--;
    if (rotationPhase == 0) {
        rotationPhase = rotationSeqLedCount;
    }
}

void applyLedBlinkLayer(uint8_t updateNow)
{
    const ledConfig_t *ledConfig;
    static uint8_t blinkCounter = 0;
    const uint8_t blinkCycleLength = 20;

    if (blinkCounter > 0) {
        const hsvColor_t *blinkColor = &hsv_black;

        for (uint8_t i = 0; i < ledCount; ++i) {

            ledConfig = ledConfigs(i);
            if ((blinkCounter & 1) == 1 && blinkCounter < 4)
                blinkColor = colors(ledConfig->color);

            if (ledConfig->flags & LED_FUNCTION_BLINK) {
                setLedHsv(i, blinkColor);
            }
        }
    }

    if (updateNow) {
        blinkCounter++;
        if (blinkCounter == blinkCycleLength) {
            blinkCounter = 0;
        }
    }
}


#ifdef USE_LED_ANIMATION
static uint8_t previousRow;
static uint8_t currentRow;
static uint8_t nextRow;

void updateLedAnimationState(void)
{
    static uint8_t frameCounter = 0;

    uint8_t animationFrames = ledGridHeight;

    previousRow = (frameCounter + animationFrames - 1) % animationFrames;
    currentRow = frameCounter;
    nextRow = (frameCounter + 1) % animationFrames;

    frameCounter = (frameCounter + 1) % animationFrames;
}

static void applyLedAnimationLayer(void)
{
    const ledConfig_t *ledConfig;

    if (ARMING_FLAG(ARMED)) {
        return;
    }

    uint8_t ledIndex;
    for (ledIndex = 0; ledIndex < ledCount; ledIndex++) {

        ledConfig = ledConfigs(ledIndex);

        if (GET_LED_Y(ledConfig) == previousRow) {
            setLedHsv(ledIndex, colors(specialColors(0)->animation));
            scaleLedValue(ledIndex, 50);

        } else if (GET_LED_Y(ledConfig) == currentRow) {
            setLedHsv(ledIndex, colors(specialColors(0)->animation));
        } else if (GET_LED_Y(ledConfig) == nextRow) {
            scaleLedValue(ledIndex, 50);
        }
    }
}
#endif

void updateLedStrip(void)
{

	if (!(ledStripInitialised && isWS2811LedStripReady())) {
        return;
    }

    if (rcModeIsActive(BOXLEDLOW)) {
        if (ledStripEnabled) {
            ledStripDisable();
            ledStripEnabled = false;
        }
    } else {
        ledStripEnabled = true;
    }
    
    if (!ledStripEnabled){
        return;
    }
    

    uint32_t now = micros();

    bool indicatorFlashNow = (now >= nextIndicatorFlashAt);
    bool blinkFlashNow = (now >= nextBlinkFlashAt);
    bool warningFlashNow = (now >= nextWarningFlashAt);
    bool gpsFlashNow = (now >= nextGpsFlashAt);
    bool rotationUpdateNow = (now >= nextRotationUpdateAt);
#ifdef USE_LED_ANIMATION
    bool animationUpdateNow = (now >= nextAnimationUpdateAt);
#endif
    if (!(
            indicatorFlashNow ||
            rotationUpdateNow ||
            gpsFlashNow ||
            blinkFlashNow ||
            warningFlashNow
#ifdef USE_LED_ANIMATION
            || animationUpdateNow
#endif
    )) {
        return;
    }

    static uint8_t indicatorFlashState = 0;

    // LAYER 1
    applyLedModeLayer();
    applyLedHue(LED_FUNCTION_THROTTLE, rcData[THROTTLE], PWM_RANGE_MIN, PWM_RANGE_MAX);
    applyLedHue(LED_FUNCTION_RSSI, rssi, 0, 1023);

    // LAYER 2

    applyLedWarningLayer(warningFlashNow);
    if (warningFlashNow) {
        nextWarningFlashAt = now + LED_STRIP_10HZ;
    }

#ifdef GPS
    applyLedGpsLayer(gpsFlashNow);
    if (gpsFlashNow) {
        nextGpsFlashAt = now + LED_STRIP_5HZ * 2;
    }
#endif

    // LAYER 3

    if (indicatorFlashNow) {

        uint8_t rollScale = ABS(rcCommand[ROLL]) / 50;
        uint8_t pitchScale = ABS(rcCommand[PITCH]) / 50;
        uint8_t scale = MAX(rollScale, pitchScale);
        nextIndicatorFlashAt = now + (LED_STRIP_5HZ / MAX(1, scale));

        if (indicatorFlashState == 0) {
            indicatorFlashState = 1;
        } else {
            indicatorFlashState = 0;
        }
    }

    applyLedIndicatorLayer(indicatorFlashState);

    // LAYER 4

    if (blinkFlashNow) {
        nextBlinkFlashAt = now + LED_STRIP_10HZ;
    }
    applyLedBlinkLayer(blinkFlashNow);


#ifdef USE_LED_ANIMATION
    if (animationUpdateNow) {
        nextAnimationUpdateAt = now + LED_STRIP_20HZ;
        updateLedAnimationState();
    }
    applyLedAnimationLayer();
#endif

    if (rotationUpdateNow) {

        applyLedThrustRingLayer();

        uint8_t animationSpeedScale = 1;

        if (ARMING_FLAG(ARMED)) {
            animationSpeedScale = scaleRange(rcData[THROTTLE], PWM_RANGE_MIN, PWM_RANGE_MAX, 1, 10);
        }

        nextRotationUpdateAt = now + LED_STRIP_5HZ/animationSpeedScale;
    }

    ws2811UpdateStrip();
}

bool parseColor(uint8_t index, const char *colorConfig)
{
    const char *remainingCharacters = colorConfig;

    hsvColor_t *color = colors(index);

    bool ok = true;

    uint8_t componentIndex;
    for (componentIndex = 0; ok && componentIndex < HSV_COLOR_COMPONENT_COUNT; componentIndex++) {
        uint16_t val = atoi(remainingCharacters);
        switch (componentIndex) {
            case HSV_HUE:
                if (val > HSV_HUE_MAX) {
                    ok = false;
                    continue;

                }
                colors(index)->h = val;
                break;

            case HSV_SATURATION:
                if (val > HSV_SATURATION_MAX) {
                    ok = false;
                    continue;
                }
                colors(index)->s = (uint8_t)val;
                break;

            case HSV_VALUE:
                if (val > HSV_VALUE_MAX) {
                    ok = false;
                    continue;
                }
                colors(index)->v = (uint8_t)val;
                break;
        }
        remainingCharacters = strstr(remainingCharacters, ",");
        if (remainingCharacters) {
            remainingCharacters++;
        } else {
            if (componentIndex < 2) {
                ok = false;
            }
        }
    }

    if (!ok) {
        memset(color, 0, sizeof(hsvColor_t));
    }

    return ok;
}

/*
 * Redefine a color in a mode.
 * */
bool setModeColor(uint8_t modeIndex, uint8_t modeColorIndex, uint8_t colorIndex)
{
    bool ok = true;

    modeColorIndexes_t *modeColor;

    switch (modeIndex) {
<<<<<<< HEAD
        case MODE_ORIENTATION:  modeColor = modeColors(MODE_ORIENTATION); break;
        case MODE_HEADFREE:     modeColor = modeColors(MODE_HEADFREE); break;
        case MODE_HORIZON:      modeColor = modeColors(MODE_HORIZON); break;
        case MODE_ANGLE:        modeColor = modeColors(MODE_ANGLE); break;
#ifdef MAG
        case MODE_MAG:          modeColor = modeColors(MODE_MAG); break;
#endif
        case MODE_BARO:         modeColor = modeColors(MODE_BARO); break;
        case SPECIAL:
            switch (modeColorIndex) {
                case SC_FUNCTION_DISMARED: specialColors(0)->disarmed = colorIndex; break;
                case SC_FUNCTION_ARMED: specialColors(0)->armed = colorIndex; break;
                case SC_FUNCTION_ANIMATION: specialColors(0)->animation = colorIndex; break;
                case SC_FUNCTION_BACKGROUND: specialColors(0)->background = colorIndex; break;
                default: return !ok;
            }
            return ok;
            break;
        default: return !ok;
    }

    switch (modeColorIndex) {
        case DIRECTION_NORTH: modeColor->north = colorIndex; break;
        case DIRECTION_EAST: modeColor->east = colorIndex; break;
        case DIRECTION_SOUTH: modeColor->south = colorIndex; break;
        case DIRECTION_WEST: modeColor->west = colorIndex; break;
        case DIRECTION_UP: modeColor->up = colorIndex; break;
        case DIRECTION_DOWN: modeColor->down = colorIndex; break;
        default: return !ok;
=======
        case MODE_ORIENTATION:
            modeColor = modeColors(MODE_ORIENTATION);
            break;

        case MODE_HEADFREE:
            modeColor = modeColors(MODE_HEADFREE);
            break;

        case MODE_HORIZON:
            modeColor = modeColors(MODE_HORIZON);
            break;

        case MODE_ANGLE:
            modeColor = modeColors(MODE_ANGLE);
            break;

#ifdef MAG
        case MODE_MAG:
            modeColor = modeColors(MODE_MAG);
            break;
#endif
        case MODE_BARO:
            modeColor = modeColors(MODE_BARO);
            break;

        case SPECIAL:
            switch (modeColorIndex) {
                case SC_FUNCTION_DISMARED:
                    specialColors(0)->disarmed = colorIndex;
                    break;

                case SC_FUNCTION_ARMED:
                    specialColors(0)->armed = colorIndex;
                    break;

                case SC_FUNCTION_ANIMATION:
                    specialColors(0)->animation = colorIndex;
                    break;

                case SC_FUNCTION_BACKGROUND:
                    specialColors(0)->background = colorIndex;
                    break;

                default:
                    return !ok;
            }

            return ok;

        default:
            return !ok;
    }

    switch (modeColorIndex) {
        case DIRECTION_NORTH:
            modeColor->north = colorIndex;
            break;

        case DIRECTION_EAST:
            modeColor->east = colorIndex;
            break;

        case DIRECTION_SOUTH:
            modeColor->south = colorIndex;
            break;

        case DIRECTION_WEST:
            modeColor->west = colorIndex;
            break;

        case DIRECTION_UP:
            modeColor->up = colorIndex;
            break;

        case DIRECTION_DOWN:
            modeColor->down = colorIndex;
            break;

        default:
            return !ok;
>>>>>>> 613a10f2
    }

    return ok;
}

void pgResetFn_colors(hsvColor_t *instance)
{
    BUILD_BUG_ON(ARRAYLEN(*colors_arr()) <= ARRAYLEN(defaultColors));

    for (uint8_t colorIndex = 0; colorIndex < ARRAYLEN(defaultColors); colorIndex++) {
        *instance++ = *defaultColors[colorIndex];
    }
}

void pgResetFn_modeColors(modeColorIndexes_t *instance)
{
    memcpy(instance, &defaultModeColors, sizeof(defaultModeColors));
}

void pgResetFn_specialColors(specialColorIndexes_t *instance)
{
    memcpy(instance, &defaultSpecialColors, sizeof(defaultSpecialColors));
}


void ledStripInit(void)
{
    ledStripInitialised = false;
}

void ledStripEnable(void)
{
    reevalulateLedConfig();
    ledStripInitialised = true;

    ws2811LedStripInit();
}

static void ledStripDisable(void)
{
	setStripColor(&hsv_black);
    
	ws2811UpdateStrip();
}
#endif<|MERGE_RESOLUTION|>--- conflicted
+++ resolved
@@ -943,18 +943,20 @@
 
     uint32_t now = micros();
 
-    bool indicatorFlashNow = (now >= nextIndicatorFlashAt);
-    bool blinkFlashNow = (now >= nextBlinkFlashAt);
-    bool warningFlashNow = (now >= nextWarningFlashAt);
-    bool gpsFlashNow = (now >= nextGpsFlashAt);
-    bool rotationUpdateNow = (now >= nextRotationUpdateAt);
+    bool indicatorFlashNow = (int32_t)(now - nextIndicatorFlashAt) >= 0L;
+    bool warningFlashNow = (int32_t)(now - nextWarningFlashAt) >= 0L;
+    bool rotationUpdateNow = (int32_t)(now - nextRotationUpdateAt) >= 0L;
+    bool blinkFlashNow = (int32_t)(now - nextBlinkFlashAt) >= 0L;
+    bool gpsFlashNow = (int32_t)(now - nextGpsFlashAt) >= 0L;
 #ifdef USE_LED_ANIMATION
-    bool animationUpdateNow = (now >= nextAnimationUpdateAt);
+    bool animationUpdateNow = (int32_t)(now - nextAnimationUpdateAt) >= 0L;
 #endif
     if (!(
             indicatorFlashNow ||
             rotationUpdateNow ||
+#ifdef GPS
             gpsFlashNow ||
+#endif
             blinkFlashNow ||
             warningFlashNow
 #ifdef USE_LED_ANIMATION
@@ -973,16 +975,16 @@
 
     // LAYER 2
 
-    applyLedWarningLayer(warningFlashNow);
     if (warningFlashNow) {
         nextWarningFlashAt = now + LED_STRIP_10HZ;
     }
+    applyLedWarningLayer(warningFlashNow);
 
 #ifdef GPS
-    applyLedGpsLayer(gpsFlashNow);
     if (gpsFlashNow) {
         nextGpsFlashAt = now + LED_STRIP_5HZ * 2;
     }
+    applyLedGpsLayer(gpsFlashNow);
 #endif
 
     // LAYER 3
@@ -1099,37 +1101,6 @@
     modeColorIndexes_t *modeColor;
 
     switch (modeIndex) {
-<<<<<<< HEAD
-        case MODE_ORIENTATION:  modeColor = modeColors(MODE_ORIENTATION); break;
-        case MODE_HEADFREE:     modeColor = modeColors(MODE_HEADFREE); break;
-        case MODE_HORIZON:      modeColor = modeColors(MODE_HORIZON); break;
-        case MODE_ANGLE:        modeColor = modeColors(MODE_ANGLE); break;
-#ifdef MAG
-        case MODE_MAG:          modeColor = modeColors(MODE_MAG); break;
-#endif
-        case MODE_BARO:         modeColor = modeColors(MODE_BARO); break;
-        case SPECIAL:
-            switch (modeColorIndex) {
-                case SC_FUNCTION_DISMARED: specialColors(0)->disarmed = colorIndex; break;
-                case SC_FUNCTION_ARMED: specialColors(0)->armed = colorIndex; break;
-                case SC_FUNCTION_ANIMATION: specialColors(0)->animation = colorIndex; break;
-                case SC_FUNCTION_BACKGROUND: specialColors(0)->background = colorIndex; break;
-                default: return !ok;
-            }
-            return ok;
-            break;
-        default: return !ok;
-    }
-
-    switch (modeColorIndex) {
-        case DIRECTION_NORTH: modeColor->north = colorIndex; break;
-        case DIRECTION_EAST: modeColor->east = colorIndex; break;
-        case DIRECTION_SOUTH: modeColor->south = colorIndex; break;
-        case DIRECTION_WEST: modeColor->west = colorIndex; break;
-        case DIRECTION_UP: modeColor->up = colorIndex; break;
-        case DIRECTION_DOWN: modeColor->down = colorIndex; break;
-        default: return !ok;
-=======
         case MODE_ORIENTATION:
             modeColor = modeColors(MODE_ORIENTATION);
             break;
@@ -1210,7 +1181,6 @@
 
         default:
             return !ok;
->>>>>>> 613a10f2
     }
 
     return ok;
