--- conflicted
+++ resolved
@@ -918,13 +918,8 @@
 
 void validateAndFixConfig(void)
 {
-<<<<<<< HEAD
-    if ((motorConfig()->motorPwmProtocol == PWM_TYPE_BRUSHED) && (motorConfig()->mincommand < 1000)) {
-        motorConfig()->mincommand = 1000;
-=======
     if((motorConfig()->motorPwmProtocol == PWM_TYPE_BRUSHED) && (motorConfig()->mincommand < 1000)){
         motorConfigMutable()->mincommand = 1000;
->>>>>>> 9a8124ff
     }
 
     if ((motorConfig()->motorPwmProtocol == PWM_TYPE_STANDARD) && (motorConfig()->motorPwmRate > BRUSHLESS_MOTORS_PWM_RATE)) {
@@ -1099,15 +1094,10 @@
             motorUpdateRestriction = 0.00003125f;
     }
 
-<<<<<<< HEAD
     if (pidLooptime < motorUpdateRestriction) {
         const uint8_t maxPidProcessDenom = constrain(motorUpdateRestriction / (samplingTime * gyroConfig()->gyro_sync_denom), 1, MAX_PID_PROCESS_DENOM);
-        pidConfig()->pid_process_denom = MIN(pidConfig()->pid_process_denom, maxPidProcessDenom);
-    }
-=======
-    if(pidLooptime < motorUpdateRestriction)
-        pidConfigMutable()->pid_process_denom = motorUpdateRestriction / (samplingTime * gyroConfig()->gyro_sync_denom);
->>>>>>> 9a8124ff
+        pidConfigMutable()->pid_process_denom = MIN(pidConfigMutable()->pid_process_denom, maxPidProcessDenom);
+    }
 
     // Prevent overriding the max rate of motors
     if (motorConfig()->useUnsyncedPwm && (motorConfig()->motorPwmProtocol <= PWM_TYPE_BRUSHED) && motorConfig()->motorPwmProtocol != PWM_TYPE_STANDARD) {
