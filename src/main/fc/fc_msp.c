--- conflicted
+++ resolved
@@ -776,10 +776,6 @@
 
     case MSP_TRANSPONDER_CONFIG: {
 #ifdef TRANSPONDER
-<<<<<<< HEAD
-=======
-        // Backward compatibility to BFC 3.1.1 is lost for this message type
->>>>>>> 1388c3ee
         sbufWriteU8(dst, TRANSPONDER_PROVIDER_COUNT);
         for (unsigned int i = 0; i < TRANSPONDER_PROVIDER_COUNT; i++) {
             sbufWriteU8(dst, transponderRequirements[i].provider);
@@ -2007,11 +2003,6 @@
     switch (cmdMSP) {
 #ifdef TRANSPONDER
     case MSP_SET_TRANSPONDER_CONFIG: {
-<<<<<<< HEAD
-=======
-        // Backward compatibility to BFC 3.1.1 is lost for this message type
-
->>>>>>> 1388c3ee
         uint8_t provider = sbufReadU8(src);
         uint8_t bytesRemaining = dataSize - 1;
 
