--- conflicted
+++ resolved
@@ -112,11 +112,7 @@
 #define STATIC_ASSERT(condition, name) \
     typedef char assert_failed_ ## name [(condition) ? 1 : -1 ]
 
-<<<<<<< HEAD
 static const char * const flightControllerIdentifier = CLEANFLIGHT_IDENTIFIER; // 4 UPPER CASE alpha numeric characters that identify the flight controller.
-=======
-static const char * const flightControllerIdentifier = BETAFLIGHT_IDENTIFIER; // 4 UPPER CASE alpha numeric characters that identify the flight controller.
->>>>>>> 6e4af36c
 static const char * const boardIdentifier = TARGET_BOARD_IDENTIFIER;
 
 #ifndef USE_OSD_SLAVE
@@ -353,11 +349,7 @@
         BME(BOXFAILSAFE);
     }
 
-<<<<<<< HEAD
-    if (mixerConfig()->mixerMode == MIXER_FLYING_WING || mixerConfig()->mixerMode == MIXER_AIRPLANE) {
-=======
     if (mixerConfig()->mixerMode == MIXER_FLYING_WING || mixerConfig()->mixerMode == MIXER_AIRPLANE || mixerConfig()->mixerMode == MIXER_CUSTOM_AIRPLANE) {
->>>>>>> 6e4af36c
         BME(BOXPASSTHRU);
     }
 
